--- conflicted
+++ resolved
@@ -20,12 +20,6 @@
  */
 package com.epam.reportportal.guice;
 
-<<<<<<< HEAD
-import com.epam.reportportal.listeners.ListenerParameters;
-import com.epam.reportportal.message.HashMarkSeparatedMessageParser;
-import com.epam.reportportal.message.MessageParser;
-import com.epam.reportportal.service.ReportPortalClient;
-=======
 import com.epam.reportportal.apache.http.HttpRequestInterceptor;
 import com.epam.reportportal.apache.http.HttpResponse;
 import com.epam.reportportal.apache.http.client.HttpClient;
@@ -36,42 +30,15 @@
 import com.epam.reportportal.restclient.endpoint.*;
 import com.epam.reportportal.restclient.serializer.Jackson2Serializer;
 import com.epam.reportportal.service.BatchedReportPortalService;
->>>>>>> af696583
 import com.epam.reportportal.service.ReportPortalErrorHandler;
+import com.epam.reportportal.service.ReportPortalService;
 import com.epam.reportportal.utils.properties.ListenerProperty;
 import com.epam.reportportal.utils.properties.PropertiesLoader;
 import com.fasterxml.jackson.databind.ObjectMapper;
-import com.github.avarabyeu.restendpoint.http.DefaultErrorHandler;
-import com.github.avarabyeu.restendpoint.http.ErrorHandler;
-import com.github.avarabyeu.restendpoint.http.HttpClientRestEndpoint;
-import com.github.avarabyeu.restendpoint.http.RestEndpoint;
-import com.github.avarabyeu.restendpoint.http.RestEndpoints;
-import com.github.avarabyeu.restendpoint.serializer.ByteArraySerializer;
-import com.github.avarabyeu.restendpoint.serializer.Serializer;
-import com.github.avarabyeu.restendpoint.serializer.json.JacksonSerializer;
 import com.google.common.collect.Lists;
-import com.google.common.net.HttpHeaders;
-import com.google.inject.Binder;
-import com.google.inject.Key;
-import com.google.inject.Module;
-import com.google.inject.Provides;
-import com.google.inject.Singleton;
+import com.google.inject.*;
 import com.google.inject.name.Named;
 import com.google.inject.name.Names;
-import org.apache.http.HttpException;
-import org.apache.http.HttpRequest;
-import org.apache.http.HttpRequestInterceptor;
-import org.apache.http.HttpResponse;
-import org.apache.http.client.methods.HttpUriRequest;
-import org.apache.http.impl.nio.client.HttpAsyncClientBuilder;
-import org.apache.http.impl.nio.client.HttpAsyncClients;
-import org.apache.http.impl.nio.reactor.IOReactorConfig;
-import org.apache.http.protocol.HttpContext;
-
-import javax.annotation.Nullable;
-import java.io.IOException;
-import java.net.MalformedURLException;
-import java.util.List;
 
 import javax.annotation.Nullable;
 import java.net.MalformedURLException;
@@ -85,7 +52,6 @@
 
 public class ReportPortalClientModule implements Module {
 
-<<<<<<< HEAD
     public static final String API_BASE = "/api/v1";
     private static final String HTTPS = "https";
 
@@ -93,8 +59,13 @@
     public void configure(Binder binder) {
         Names.bindProperties(binder, PropertiesLoader.getProperties());
         for (final ListenerProperty listenerProperty : ListenerProperty.values()) {
-            binder.bind(Key.get(String.class, ListenerPropertyBinder.named(listenerProperty)))
-                    .toProvider(() -> PropertiesLoader.getProperty(listenerProperty.getPropertyName()));
+            binder.bind(Key.get(String.class, ListenerPropertyBinder.named(listenerProperty))).toProvider(new Provider<String>() {
+
+                @Override
+                public String get() {
+                    return PropertiesLoader.getProperty(listenerProperty.getPropertyName());
+                }
+            });
         }
     }
 
@@ -102,21 +73,21 @@
      * Default {@link ReportPortalErrorHandler
      * ReportPortalErrorHandler(Serializer)} binding
      *
-     * @param serializer Serializer
+     * @param serializer Default serializer for error handler
      */
     @Provides
     @Singleton
-    public ErrorHandler<HttpUriRequest, HttpResponse> provideErrorHandler(Serializer serializer) {
+    public ErrorHandler<HttpResponse> provideErrorHandler(Serializer serializer) {
         return new ReportPortalErrorHandler(serializer);
     }
 
     /**
-     * Default {@link Serializer} binding
+     * Default {@link com.epam.reportportal.restclient.endpoint.Serializer} binding
      */
     @Provides
     @Singleton
-    public Serializer provideSerializer() {
-        return new JacksonSerializer(new ObjectMapper());
+    public Serializer provideSeriazer() {
+        return new Jackson2Serializer(new ObjectMapper());
     }
 
     @Provides
@@ -127,45 +98,48 @@
     }
 
     /**
-     * Default {@link RestEndpoint} binding
+     * Default {@link com.epam.reportportal.restclient.endpoint.RestEndpoint} binding
      *
-     * @param serializers
-     * @param errorHandler
-     * @param baseUrl
-     * @param keyStore
-     * @param keyStorePassword
-     * @throws MalformedURLException
+     * @param serializers  Set of serializers to marshal request/response body
+     * @param errorHandler Handler for 4xx/5xx HTTP responses
+     * @param baseUrl      Base url of application
      */
     @Provides
-    public ReportPortalClient provideRestEndpoint(@Named("serializers") List<Serializer> serializers,
-            ErrorHandler<HttpUriRequest, HttpResponse> errorHandler,
-            @ListenerPropertyValue(ListenerProperty.BASE_URL) String baseUrl,
+    public RestEndpoint provideRestEndpoint(HttpClient httpClient, @Named("serializers") List<Serializer> serializers,
+            ErrorHandler<HttpResponse> errorHandler, @ListenerPropertyValue(ListenerProperty.BASE_URL) String baseUrl) {
+        return new HttpClientRestEndpoint(httpClient, serializers, errorHandler, baseUrl);
+    }
+
+    /**
+     * Default {@link com.epam.reportportal.apache.http.client.HttpClient} binding
+     *
+     * @param baseUrl          Base URL of application
+     * @param keyStore         Path to keystore
+     * @param keyStorePassword Keystore password
+     * @throws MalformedURLException If URL is not correct
+     */
+    @Provides
+    public HttpClient provideHttpClient(@ListenerPropertyValue(ListenerProperty.BASE_URL) String baseUrl,
             @Nullable @ListenerPropertyValue(ListenerProperty.KEYSTORE_RESOURCE) String keyStore,
             @Nullable @ListenerPropertyValue(ListenerProperty.KEYSTORE_PASSWORD) String keyStorePassword,
-            @ListenerPropertyValue(ListenerProperty.UUID) final String uuid,
-            @ListenerPropertyValue(ListenerProperty.PROJECT_NAME) String project) throws MalformedURLException {
+            @ListenerPropertyValue(ListenerProperty.UUID) String uuid) throws MalformedURLException {
 
-        final HttpAsyncClientBuilder clientBuilder = HttpAsyncClients.custom();
+        HttpClientFactory httpClientFactory;
 
-        clientBuilder.setDefaultIOReactorConfig(IOReactorConfig.custom()
-                .setIoThreadCount(32).build())
-                .addInterceptorLast(
-                (HttpRequestInterceptor) (request, context) -> request.addHeader(HttpHeaders.AUTHORIZATION, "bearer " + uuid));
+        List<HttpRequestInterceptor> interceptors = new ArrayList<HttpRequestInterceptor>(1);
+        interceptors.add(new BearerAuthorizationInterceptor(uuid));
 
+        if (HTTPS.equals(new URL(baseUrl).getProtocol()) && keyStore != null) {
+            if (null == keyStorePassword) {
+                throw new InternalReportPortalClientException(
+                        "You should provide keystore password parameter [" + ListenerProperty.KEYSTORE_PASSWORD + "] if you use HTTPS protocol");
+            }
+            httpClientFactory = new SslClientFactory(null, keyStore, keyStorePassword, interceptors);
+        } else {
+            httpClientFactory = new AuthClientFactory(null, interceptors);
+        }
 
-        //
-        //        if (HTTPS.equals(new URL(baseUrl).getProtocol())) {
-        //            if (null == keyStore) {
-        //                assert false : "You should provide keystore parameter [" + ListenerProperty.KEYSTORE_RESOURCE
-        //                        + "] if you use HTTPS protocol";
-        //            }
-        //            httpClientFactory = new SslClientFactory(null, keyStore, keyStorePassword, interceptors);
-        //        } else {
-        //            httpClientFactory = new AuthClientFactory(null, interceptors);
-        //        }
-
-        return RestEndpoints.forInterface(ReportPortalClient.class, new HttpClientRestEndpoint(clientBuilder.build(), serializers, new DefaultErrorHandler(),
-                baseUrl + API_BASE + "/" + project));
+        return httpClientFactory.createHttpClient();
     }
 
     /**
@@ -178,6 +152,38 @@
     }
 
     /**
+     * Provides junit-style reportportal service
+     *
+     * @param restEndpoint {@link RestEndpoint} instance
+     */
+    @Provides
+    @Singleton
+    public BatchedReportPortalService provideReportPortalService(RestEndpoint restEndpoint,
+            @ListenerPropertyValue(ListenerProperty.PROJECT_NAME) String project,
+            @ListenerPropertyValue(ListenerProperty.BATCH_SIZE_LOGS) String batchLogsSize) { // NOSONAR
+        int logsBatchSize;
+        try {
+            logsBatchSize = Integer.parseInt(batchLogsSize);
+        } catch (NumberFormatException e) {
+            logsBatchSize = 10;
+        }
+        return new BatchedReportPortalService(restEndpoint, API_BASE, project, logsBatchSize);
+    }
+
+    /**
+     * Binds the same instance for {@link ReportPortalService} interface.
+     * Guice cannot bind one implementation to two interfaces automatically
+     *
+     * @param reportPortalService Instance for binding
+     * @return {@link ReportPortalService} instance
+     */
+    @Provides
+    @Singleton
+    public ReportPortalService provideRepoPortalService(BatchedReportPortalService reportPortalService) {
+        return reportPortalService;
+    }
+
+    /**
      * provides message parser
      */
     @Provides
@@ -185,146 +191,5 @@
     public MessageParser provideMessageParser() {
         return new HashMarkSeparatedMessageParser();
     }
-=======
-	public static final String API_BASE = "/api/v1";
-	private static final String HTTPS = "https";
-
-	@Override
-	public void configure(Binder binder) {
-		Names.bindProperties(binder, PropertiesLoader.getProperties());
-		for (final ListenerProperty listenerProperty : ListenerProperty.values()) {
-			binder.bind(Key.get(String.class, ListenerPropertyBinder.named(listenerProperty))).toProvider(new Provider<String>() {
-
-				@Override
-				public String get() {
-					return PropertiesLoader.getProperty(listenerProperty.getPropertyName());
-				}
-			});
-		}
-	}
-
-	/**
-	 * Default {@link ReportPortalErrorHandler
-	 * ReportPortalErrorHandler(Serializer)} binding
-	 *
-	 * @param serializer Default serializer for error handler
-	 */
-	@Provides
-	@Singleton
-	public ErrorHandler<HttpResponse> provideErrorHandler(Serializer serializer) {
-		return new ReportPortalErrorHandler(serializer);
-	}
-
-	/**
-	 * Default {@link com.epam.reportportal.restclient.endpoint.Serializer} binding
-	 */
-	@Provides
-	@Singleton
-	public Serializer provideSeriazer() {
-		return new Jackson2Serializer(new ObjectMapper());
-	}
-
-	@Provides
-	@Singleton
-	@Named("serializers")
-	public List<Serializer> provideSeriazers(Serializer defaultSerializer) {
-		return Lists.newArrayList(defaultSerializer, new ByteArraySerializer());
-	}
-
-	/**
-	 * Default {@link com.epam.reportportal.restclient.endpoint.RestEndpoint} binding
-	 *
-	 * @param serializers  Set of serializers to marshal request/response body
-	 * @param errorHandler Handler for 4xx/5xx HTTP responses
-	 * @param baseUrl      Base url of application
-	 */
-	@Provides
-	public RestEndpoint provideRestEndpoint(HttpClient httpClient, @Named("serializers") List<Serializer> serializers,
-			ErrorHandler<HttpResponse> errorHandler, @ListenerPropertyValue(ListenerProperty.BASE_URL) String baseUrl) {
-		return new HttpClientRestEndpoint(httpClient, serializers, errorHandler, baseUrl);
-	}
-
-	/**
-	 * Default {@link com.epam.reportportal.apache.http.client.HttpClient} binding
-	 *
-	 * @param baseUrl          Base URL of application
-	 * @param keyStore         Path to keystore
-	 * @param keyStorePassword Keystore password
-	 * @throws MalformedURLException If URL is not correct
-	 */
-	@Provides
-	public HttpClient provideHttpClient(@ListenerPropertyValue(ListenerProperty.BASE_URL) String baseUrl,
-			@Nullable @ListenerPropertyValue(ListenerProperty.KEYSTORE_RESOURCE) String keyStore,
-			@Nullable @ListenerPropertyValue(ListenerProperty.KEYSTORE_PASSWORD) String keyStorePassword,
-			@ListenerPropertyValue(ListenerProperty.UUID) String uuid) throws MalformedURLException {
-
-		HttpClientFactory httpClientFactory;
-
-		List<HttpRequestInterceptor> interceptors = new ArrayList<HttpRequestInterceptor>(1);
-		interceptors.add(new BearerAuthorizationInterceptor(uuid));
-
-		if (HTTPS.equals(new URL(baseUrl).getProtocol()) && keyStore != null) {
-			if (null == keyStorePassword) {
-				throw new InternalReportPortalClientException(
-						"You should provide keystore password parameter [" + ListenerProperty.KEYSTORE_PASSWORD + "] if you use HTTPS protocol");
-			}
-			httpClientFactory = new SslClientFactory(null, keyStore, keyStorePassword, interceptors);
-		} else {
-			httpClientFactory = new AuthClientFactory(null, interceptors);
-		}
-
-		return httpClientFactory.createHttpClient();
-	}
-
-	/**
-	 * Provides wrapper for report portal properties
-	 */
-	@Provides
-	@Singleton
-	public ListenerParameters provideListenerProperties() {
-		return new ListenerParameters(PropertiesLoader.getProperties());
-	}
-
-	/**
-	 * Provides junit-style reportportal service
-	 *
-	 * @param restEndpoint {@link RestEndpoint} instance
-	 */
-	@Provides
-	@Singleton
-	public BatchedReportPortalService provideReportPortalService(RestEndpoint restEndpoint,
-			@ListenerPropertyValue(ListenerProperty.PROJECT_NAME) String project,
-			@ListenerPropertyValue(ListenerProperty.BATCH_SIZE_LOGS) String batchLogsSize) { // NOSONAR
-		int logsBatchSize;
-		try {
-			logsBatchSize = Integer.parseInt(batchLogsSize);
-		} catch (NumberFormatException e) {
-			logsBatchSize = 10;
-		}
-		return new BatchedReportPortalService(restEndpoint, API_BASE, project, logsBatchSize);
-	}
-
-	/**
-	 * Binds the same instance for {@link ReportPortalService} interface.
-	 * Guice cannot bind one implementation to two interfaces automatically
-	 *
-	 * @param reportPortalService Instance for binding
-	 * @return {@link ReportPortalService} instance
-	 */
-	@Provides
-	@Singleton
-	public ReportPortalService provideRepoPortalService(BatchedReportPortalService reportPortalService) {
-		return reportPortalService;
-	}
-
-	/**
-	 * provides message parser
-	 */
-	@Provides
-	@Singleton
-	public MessageParser provideMessageParser() {
-		return new HashMarkSeparatedMessageParser();
-	}
->>>>>>> af696583
 
 }